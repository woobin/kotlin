--- conflicted
+++ resolved
@@ -16,30 +16,21 @@
 
 package org.jetbrains.jet.plugin.framework;
 
-<<<<<<< HEAD
-import com.intellij.openapi.roots.libraries.JarVersionDetectionUtil;
-import com.intellij.openapi.vfs.JarFile;
-import com.intellij.openapi.vfs.JarFileSystem;
-=======
 import com.intellij.openapi.roots.OrderRootType;
 import com.intellij.openapi.roots.libraries.Library;
 import com.intellij.openapi.util.io.JarUtil;
 import com.intellij.openapi.vfs.StandardFileSystems;
 import com.intellij.openapi.vfs.VfsUtilCore;
->>>>>>> 8f6f404f
 import com.intellij.openapi.vfs.VirtualFile;
 import org.jetbrains.annotations.NotNull;
 import org.jetbrains.annotations.Nullable;
 import org.jetbrains.jet.utils.LibraryUtils;
 import org.jetbrains.jet.utils.PathUtil;
 
-<<<<<<< HEAD
-import java.io.IOException;
-=======
 import java.io.File;
 import java.util.Arrays;
->>>>>>> 8f6f404f
 import java.util.List;
+import java.util.jar.Attributes;
 
 public class JsLibraryStdDetectionUtil {
 
@@ -71,21 +62,11 @@
         for (VirtualFile root : classesRoots) {
             if (root.getFileSystem().getProtocol() != StandardFileSystems.JAR_PROTOCOL) continue;
 
-<<<<<<< HEAD
-                try {
-                    JarFile zipFile = JarFileSystem.getInstance().getJarFile(root);
-                    return JarVersionDetectionUtil.detectJarVersion(zipFile);
-                }
-                catch (IOException e) {
-                    return null;
-                }
-=======
             VirtualFile jar = VfsUtilCore.getVirtualFileForJar(root);
             assert jar != null;
 
             if (LibraryUtils.isKotlinJavascriptStdLibrary(new File(jar.getPath()))) {
                 return jar;
->>>>>>> 8f6f404f
             }
         }
 
